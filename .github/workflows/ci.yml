name: Python CI

on:
  push:
    branches: [main]
  pull_request:
    branches: [main]

jobs:
  test:
<<<<<<< HEAD
    runs-on: ubuntu-latest
    strategy:
      matrix:
        python-version: ["3.8", "3.9", "3.10", "3.11"]

    steps:
      - uses: actions/checkout@v3

      - name: Set up Python
        uses: actions/setup-python@v4
        with:
          python-version: "3.x"

      - name: Install dependencies
        run: |
          python -m pip install --upgrade pip
          pip install flake8 pytest coverage pycryptodome

      - name: Run tests
        run: |
          coverage run -m pytest
          coverage report

      - name: Upload test results
        uses: actions/upload-artifact@v3
        with:
          name: test-results
          path: .coverage

      - name: Set up Python ${{ matrix.python-version }}
        uses: actions/setup-python@v4
        with:
          python-version: ${{ matrix.python-version }}

      - name: Install dependencies
        run: |
          python -m pip install --upgrade pip
          pip install flake8 pytest coverage pycryptodome

      - name: Lint with flake8
        run: |
          flake8 . --count --select=E9,F63,F7,F82 --show-source --statistics
          flake8 . --count --exit-zero --max-complexity=10 --max-line-length=127 --statistics

      - name: Run tests with coverage
        run: |
          coverage run -m pytest
          coverage report

      - name: Upload coverage reports to Codecov
        uses: codecov/codecov-action@v3
        env:
          CODECOV_TOKEN: ${{ secrets.CODECOV_TOKEN }}

  compression-test:
=======
>>>>>>> 584c2f33
    runs-on: ${{ matrix.os }}
    strategy:
      matrix:
        os: [ubuntu-latest, windows-latest, macos-latest]
<<<<<<< HEAD
        python-version: ["3.8", "3.9", "3.10", "3.11"]

    steps:
      - uses: actions/checkout@v3

      - name: Set up Python ${{ matrix.python-version }}
        uses: actions/setup-python@v4
        with:
          python-version: ${{ matrix.python-version }}

      - name: Install dependencies
        run: |
          python -m pip install --upgrade pip
          pip install pytest coverage

      - name: Run compression tests
        run: |
          coverage run -m pytest tests/test_compression.py
          coverage report --include="compression.py"

      - name: Upload compression test results
        uses: actions/upload-artifact@v3
        with:
          name: compression-test-results-${{ matrix.os }}-py${{ matrix.python-version }}
          path: .coverage

      - name: Upload compression coverage to Codecov
        uses: codecov/codecov-action@v3
        with:
          flags: compression
        env:
          CODECOV_TOKEN: ${{ secrets.CODECOV_TOKEN }}

  build:
    needs: [test, compression-test]
    runs-on: ubuntu-latest
    if: github.event_name == 'push' && github.ref == 'refs/heads/main'
=======
        python-version: ["3.9", "3.10", "3.11"]
>>>>>>> 584c2f33

    steps:
      - uses: actions/checkout@v3

      - name: Set up Python ${{ matrix.python-version }}
        uses: actions/setup-python@v4
        with:
          python-version: ${{ matrix.python-version }}

      - name: Install dependencies
        run: |
          python -m pip install --upgrade pip
          pip install flake8 pytest coverage pycryptodome

      - name: Run tests
        run: |
<<<<<<< HEAD
          coverage run -m pytest
          coverage report

      - name: Upload test results
        uses: actions/upload-artifact@v3
        with:
          name: test-results
          path: .coverage

      - name: Set up Python
        uses: actions/setup-python@v4
        with:
          python-version: "3.11"

      - name: Install build dependencies
        run: |
          python -m pip install --upgrade pip
          pip install build

      - name: Build package
        run: python -m build

      - name: Store build artifacts
        uses: actions/upload-artifact@v3
        with:
          name: dist
          path: dist/
=======
          python -m pytest tests/
>>>>>>> 584c2f33
<|MERGE_RESOLUTION|>--- conflicted
+++ resolved
@@ -8,7 +8,6 @@
 
 jobs:
   test:
-<<<<<<< HEAD
     runs-on: ubuntu-latest
     strategy:
       matrix:
@@ -64,13 +63,10 @@
           CODECOV_TOKEN: ${{ secrets.CODECOV_TOKEN }}
 
   compression-test:
-=======
->>>>>>> 584c2f33
     runs-on: ${{ matrix.os }}
     strategy:
       matrix:
         os: [ubuntu-latest, windows-latest, macos-latest]
-<<<<<<< HEAD
         python-version: ["3.8", "3.9", "3.10", "3.11"]
 
     steps:
@@ -108,9 +104,7 @@
     needs: [test, compression-test]
     runs-on: ubuntu-latest
     if: github.event_name == 'push' && github.ref == 'refs/heads/main'
-=======
         python-version: ["3.9", "3.10", "3.11"]
->>>>>>> 584c2f33
 
     steps:
       - uses: actions/checkout@v3
@@ -127,7 +121,6 @@
 
       - name: Run tests
         run: |
-<<<<<<< HEAD
           coverage run -m pytest
           coverage report
 
@@ -155,6 +148,4 @@
         with:
           name: dist
           path: dist/
-=======
-          python -m pytest tests/
->>>>>>> 584c2f33
+          python -m pytest tests/